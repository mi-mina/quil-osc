(ns ^{:doc "Functions and macros for initialising and controlling visualisation applets."}
  quil.applet
  (:import [processing.core PApplet]
           [javax.swing JFrame]
           [java.awt Dimension GraphicsEnvironment]
           [java.awt.event WindowListener])
  (:require [quil.util :refer [resolve-constant-key no-fn absolute-path]]
            [quil.middlewares
             [deprecated-options :refer [deprecated-options]]
             [safe-fns :refer [safe-fns]]
             [bind-output :refer [bind-output]]]
            [clojure.string :as string]))

(defonce untitled-applet-id* (atom 0))
(def ^:dynamic *applet* nil)

(defn ^PApplet current-applet []
  *applet*)

(defmacro with-applet
  "Binds dynamic var to current applet."
  [applet & body]
  `(binding [*applet* ~applet]
     ~@body))

(defn target-frame-rate []
  (:target-frame-rate (meta (current-applet))))

(def ^:private  executor (java.util.concurrent.Executors/newSingleThreadScheduledExecutor))

(defn- destroy-window
  "Cleanup native window object once sketch was closed. Processing doesn't perform cleanups
  because its probably assumes that when sketch is closed - JVM is closed as well which is
  not the case for clojure. So here we're performing renderer-specific cleanups. "
  [applet]
  (let [native (-> applet .getSurface .getNative)]
    (condp = (.getClass native)

      com.jogamp.newt.opengl.GLWindow
      ; Cannot destroy GLWindow right away because there is some callbacks going on
      ; and NPE is thrown when they execute if window is destroyed. It doesn't seem
      ; to affect anything, but annoying to have NPE in logs. Delaying destroying
      ; window for 1 sec. Ugly hack, but couldn't think of better way. Suggestions welcome.
      (.schedule executor #(.destroy native) 1 java.util.concurrent.TimeUnit/SECONDS)

      processing.awt.PSurfaceAWT$SmoothCanvas
      (-> native .getFrame .dispose)

      :nothing)))

(defn applet-disposed
  "This function is called when PApplet executes 'dispose' method.
  It means we can dispose frame, call on-close function and perform other
  clean ups."
  [applet]
  (with-applet applet
    ((:on-close (meta applet))))
  (-> applet .getSurface(.setVisible false))
  (destroy-window applet))

(defn applet-state
  "Fetch an element of state from within the applet"
  [applet k]
  (get @(:state (meta applet)) k))

(defn- prepare-applet-surface
  [applet title]
  (let [m              (meta applet)
        keep-on-top?   (:keep-on-top m)
        surface        (.getSurface applet)
        frame          (.frame applet)
        resizable?     (:resizable m)]
    ; TODO: check if resizable and alwaysOnTop work correctly.
    (javax.swing.SwingUtilities/invokeLater
     (fn []
       (.setResizable surface resizable?)
       (.setAlwaysOnTop surface keep-on-top?)))
    applet))


(defn- applet-run
  "Launches the applet to the specified target."
  [applet title renderer]
  (PApplet/runSketch
   (into-array String
               (vec (filter string?
                            [(when (:display (meta applet))
                               (str "--display=" (:display (meta applet))))
                             (when (and (:bgcolor (meta applet))
                                        (:present (meta applet)))
                               (str "--window-color" "=" (str (:bgcolor (meta applet)))))
                             (when (:present (meta applet))
                               (str "--present"))
                             "--hide-stop" title])))
   applet)
  (prepare-applet-surface applet title))


(def ^{:private true}
  renderer-modes {:p2d    PApplet/P2D
                  :p3d    PApplet/P3D
                  :java2d PApplet/JAVA2D
                  :opengl PApplet/OPENGL
                  :pdf    PApplet/PDF
                  :dxf    PApplet/DXF})

(defn resolve-renderer
  "Converts keyword to Processing renderer string constant.
  This string can be passed to native Processing methods.
  If renderer passed as String - do nothing and simply return it"
  [renderer]
  (cond (keyword? renderer) (resolve-constant-key renderer renderer-modes)
        (string? renderer) renderer
        :default (throw (RuntimeException. ":renderer should be keyword or string"))))

(defn- validate-size
  "Checks that the size vector is exactly two elements. If not, throws
  an exception, otherwise returns the size vector unmodified."
  [size]
  (if (or (= size :fullscreen)
          (and (coll? size) (= 2 (count size))))
    size
    (throw (IllegalArgumentException.
            (str "Invalid size definition: " size
                 ". Was expecting :fullscreen or 2 elements vector: "
                 "[width height].")))))

(defn- to-method-name [keyword]
  "Converts keyword to java-style method symbol. :on-key-pressed => onKeyPressed"
  (-> keyword
      name
      (string/replace
       #"-."
       #(-> % string/upper-case (subs 1)))
      symbol))

(defn- parent-method [method]
  "Appends string 'Parent' to given symbol"
  (symbol (str method "Parent")))

(def listeners [:key-pressed
                :key-released
                :key-typed
                :mouse-pressed
                :mouse-released
                :mouse-moved
                :mouse-dragged
                :mouse-entered
                :mouse-exited
                :mouse-clicked
                :focus-gained
                :focus-lost])

;; *************************************************************
(defn -oscEvent
  ([this message]
<<<<<<< HEAD
   #_(println "osc message received! Message: " message "   addrpattern:" (.addrPattern message) "   typetag:" (.typetag message))
=======
>>>>>>> b7c8fd8b
   (with-applet this
     ((:osc-event (.state this)) message))))

(gen-interface
 :name quil.OscP5
 :methods [[oscEvent [oscP5.OscMessage] Object]])

;; *************************************************************

(gen-class
  :name "quil.Applet"
  :implements [clojure.lang.IMeta quil.OscP5] ;;****************
  :extends processing.core.PApplet
  :state state
  :init quil-applet-init
  :constructors {[java.util.Map] []}
  :exposes-methods {keyTyped keyTypedParent
                    loop loopParent
                    mouseDragged mouseDraggedParent
                    keyPressed keyPressedParent
                    mouseExited mouseExitedParent
                    mouseClicked mouseClickedParent
                    mouseEntered mouseEnteredParent
                    mouseMoved mouseMovedParent
                    keyReleased keyReleasedParent
                    mousePressed mousePressedParent
                    focusGained focusGainedParent
                    frameRate frameRateParent
                    mouseReleased mouseReleasedParent
                    focusLost focusLostParent
                    noLoop noLoopParent
                    sketchFullScreen sketchFullScreenParent})

(defn -exitActual
  "Overriding PApplet.exitActual because we don't want it to call
   System.exit()."
  [this])

(defn -sketchFullScreen [this] (:present (meta this)))

(defn -quil-applet-init [state]
  [[] state])

(defn -meta [this]
  (.state this))

(defn -settings
  "Overriding PApplet.settings() to set size."
  [this]
  (let [{:keys [renderer size output-file settings-fn]} (meta this)
        renderer (resolve-renderer renderer)
        output-file (absolute-path output-file)]
    (if (= size :fullscreen)
      (.fullScreen this renderer)
      (.size this (int (first size)) (int (second size))
             renderer output-file))
    ; setting pixel-density to support Retina display out-of-box.
    ; Cannot use quil.core/pixel-density due to cycle dependency.
    (.pixelDensity this (.displayDensity this))
    ; calling user-provided :settings handler, if any
    (with-applet this
      (settings-fn))))

(defn -setup [this]
  ; If renderer is :pdf - we need to set it via size method,
  ; as there is no other way to set file path for renderer.
  ; Size method call must be FIRST in setup function
  ; (don't know why, but let's trust Processing guys).
  ; Technically it's not first (there are 'when' and 'let' before 'size'),
  ; but hopefully it will work fine.
  (with-applet this
    ((:setup-fn (meta this)))))

(defn -draw [this]
  (with-applet this
    ((:draw-fn (meta this)))))

(defn -noLoop [this]
  (reset! (:looping? (meta this)) false)
  (.noLoopParent this))

(defn -loop [this]
  (reset! (:looping? (meta this)) true)
  (.loopParent this))

(defn -frameRate [this new-rate-target]
  (reset! (target-frame-rate) new-rate-target)
  (.frameRateParent this new-rate-target))

(defn -sketchRenderer [this]
  (let [renderer (:renderer (meta this))
        ; If renderer :pdf we can't use it as initial renderer
        ; as path to output file is not set and path can be set only
        ; via .size(width, height, renderer, path) method in setup function.
        ; Set :java2d renderer instead and call size method in setup later.
        initial-renderer (if (= renderer :pdf) :java2d renderer)]
      (resolve-renderer initial-renderer)))

(defmacro generate-listeners
  "Generates all listeners like onKeyPress, onMouseClick and others."
  []
  (letfn [(prefix [v method]
            (symbol (str v method)))
          (generate-listener [listener]
            (let [method (to-method-name listener)
                  parent-method-name (prefix "." (parent-method method))]
               `(defn ~(prefix "-" method)
                  ([~'this] (with-applet ~'this ((~listener (meta ~'this)))))
                  ([~'this ~'evt]
                   ; For all :key-xyz listeners we have to store event object
                   ; in applet state because later it might be used to
                   ; build set of key modifiers currently pressed.
                   ~(if (or (= listener :key-typed)
                            (= listener :key-pressed))
                      `(reset! (:key-event (meta ~'this)) ~'evt)
                      nil)
                   (~parent-method-name ~'this ~'evt)))))]
    `(do ~@(map generate-listener listeners))))

(generate-listeners)

(defn -mouseWheel [this evt]
  (with-applet this
    (when-let [mouse-wheel (:mouse-wheel (.state this))]
      (mouse-wheel (.getCount evt)))))

(defn attach-applet-listeners [applet]
  (let [listeners {:on-dispose #(applet-disposed applet)}
        listener-obj (quil.helpers.AppletListener. listeners)]
    (.registerMethod applet "dispose" listener-obj)
    applet))

(def ^{:private true}
  supported-features
  #{:resizable :exit-on-close :keep-on-top :present :no-safe-fns
    :no-bind-output})

(defn applet
  "Create and start a new visualisation applet. All options used
  here should be documented in 'defsketch' docstring."
  [& opts]
  (let [options (apply hash-map opts)

        options     (->> (:middleware options [])
                         (cons deprecated-options)
                         (apply comp)
                         (#(% options))
                         (merge {:size [500 300]}))

        features     (let [user-features (set (:features options))]
                       (reduce #(assoc %1 %2 (contains? user-features %2)) {}
                               supported-features))

        options     (if (:no-safe-fns features)
                      options
                      (safe-fns options))

        options     (if (:no-bind-output features)
                      options
                      (bind-output options))

        options           (merge (dissoc options :features)
                                 features)

        display           (or (:display options) :default)
        size              (validate-size (:size options))

        title             (or (:title options) (str "Quil " (swap! untitled-applet-id* inc)))
        renderer          (or (:renderer options) :java2d)
        draw-fn           (or (:draw options) no-fn)
        setup-fn          (or (:setup options) no-fn)
        settings-fn       (or (:settings options) no-fn)
        osc-event-fn      (or (:osc-event options) (fn [message] (println "default osc-event" message))) ;; ***************
        on-close-fn       (let [close-fn (or (:on-close options) no-fn)]
                            (if (:exit-on-close options)
                              (fn []
                                (close-fn)
                                (System/exit 0))
                              close-fn))

        state             (atom nil)
        looping?          (atom true)
        listeners         (into {} (for [name listeners]
                                     [name (or (options name) no-fn)]))

        applet-state      (merge options
                                 {:state state
                                  :looping? looping?
                                  :on-close on-close-fn
                                  :setup-fn setup-fn
                                  :settings-fn settings-fn
                                  :draw-fn draw-fn
                                  :osc-event osc-event-fn ;; ****************
                                  :renderer renderer
                                  :size size
                                  :display (:display options)
                                  :target-frame-rate (atom 60)
                                  :key-event (atom nil)}
                                 listeners)
        prx-obj           (quil.Applet. applet-state)]
    (doto prx-obj
      (applet-run title renderer)
      (attach-applet-listeners))))

(defmacro defapplet
  "Define and start an applet and bind it to a var with the symbol
  app-name. If any of the options to the various callbacks are
  symbols, it wraps them in a call to var to ensure they aren't
  inlined and that redefinitions to the original fns are reflected in
  the visualisation. See applet for the available options."
  [app-name & opts]
  (letfn [(wrap [v]
            (if (symbol? v)
              ; It is possible that symbol points to non-fn var.
              ; For example it points to [300 300] which defines size
              ; In this case we should not wrap it with (var ...)
              `(if (fn? ~v) (var ~v) ~v)
              v))]
    `(def ~app-name (applet ~@(map wrap opts)))))<|MERGE_RESOLUTION|>--- conflicted
+++ resolved
@@ -154,10 +154,7 @@
 ;; *************************************************************
 (defn -oscEvent
   ([this message]
-<<<<<<< HEAD
-   #_(println "osc message received! Message: " message "   addrpattern:" (.addrPattern message) "   typetag:" (.typetag message))
-=======
->>>>>>> b7c8fd8b
+   (println "osc message received! Message: " message "   addrpattern:" (.addrPattern message) "   typetag:" (.typetag message))
    (with-applet this
      ((:osc-event (.state this)) message))))
 
